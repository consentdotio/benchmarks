--- conflicted
+++ resolved
@@ -1,54 +1,33 @@
 {
-	"name": "cookiebench",
-	"private": true,
-	"scripts": {
-<<<<<<< HEAD
-		"benchmark": "pnpm exec cookiebench benchmark",
-		"build": "turbo run build",
-		"check-types": "turbo run check-types",
-		"db": "pnpm exec cookiebench db",
-		"dev": "turbo run dev --filter=benchmarks",
-		"fmt": "turbo fmt",
-		"lint": "turbo run lint",
-		"results": "pnpm exec cookiebench results"
-=======
-		"benchmark": "turbo run benchmark",
-		"build": "turbo run build",
-		"check-types": "turbo run check-types",
-		"db": "pnpm exec benchmark-cli db",
-		"dev": "turbo run dev --filter=benchmarks",
-		"fmt": "turbo fmt",
-		"lint": "turbo run lint",
-		"results": "pnpm exec benchmark-cli results"
->>>>>>> ab0a0425
-	},
-	"devDependencies": {
-		"@biomejs/biome": "2.3.2",
-		"@c15t/translations": "^1.7.0",
-<<<<<<< HEAD
-		"@consentio/benchmark": "workspace:*",
-		"@consentio/runner": "workspace:*",
-		"@playwright/test": "^1.56.1",
-		"cli-table3": "^0.6.5",
-		"cookiebench": "workspace:*",
-=======
-		"@cookiebench/cli": "workspace:*",
-		"@playwright/test": "^1.56.1",
-		"cli-table3": "^0.6.5",
->>>>>>> ab0a0425
-		"drizzle-kit": "^0.31.6",
-		"p-limit": "^7.2.0",
-		"pretty-ms": "^9.3.0",
-		"turbo": "^2.5.8",
-		"typescript": "5.9.3",
-<<<<<<< HEAD
-		"ultracite": "6.0.5"
-=======
-		"ultracite": "^6.0.5"
->>>>>>> ab0a0425
-	},
-	"packageManager": "pnpm@9.0.0",
-	"engines": {
-		"node": ">=18"
-	}
+  "name": "cookiebench",
+  "private": true,
+  "scripts": {
+    "benchmark": "pnpm exec cookiebench benchmark",
+    "build": "turbo run build",
+    "check-types": "turbo run check-types",
+    "db": "pnpm exec cookiebench db",
+    "dev": "turbo run dev --filter=benchmarks",
+    "fmt": "turbo fmt",
+    "lint": "turbo run lint",
+    "results": "pnpm exec cookiebench results"
+  },
+  "devDependencies": {
+    "@biomejs/biome": "2.3.2",
+    "@c15t/translations": "^1.7.0",
+    "@consentio/benchmark": "workspace:*",
+    "@consentio/runner": "workspace:*",
+    "@playwright/test": "^1.56.1",
+    "cli-table3": "^0.6.5",
+    "cookiebench": "workspace:*",
+    "drizzle-kit": "^0.31.6",
+    "p-limit": "^7.2.0",
+    "pretty-ms": "^9.3.0",
+    "turbo": "^2.5.8",
+    "typescript": "5.9.3",
+    "ultracite": "6.0.5"
+  },
+  "packageManager": "pnpm@9.0.0",
+  "engines": {
+    "node": ">=18"
+  }
 }